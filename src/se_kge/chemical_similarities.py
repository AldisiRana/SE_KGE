# -*- coding: utf-8 -*-

"""
Chemical similarities calculations.

This file contains functions that calculate similarities between chemicals and produce a chemical similarity BELGraph
Note: to run these the similarity function you need to have rdkit package
"""

import itertools as itt

import pandas as pd
import pybel
from rdkit import Chem, DataStructs
from rdkit.Chem import MACCSkeys
from tqdm import tqdm

from .get_url_requests import cid_to_smiles


def get_smiles(chemicals_list):
    """
    Get SMILES of a list of chemicals.

    :param chemicals_list: a list of chemicals as pubchem ID
    :return: a dictionary with pubchemID as key and smiles as value
    """
    smiles_dict = {}
    for chemical in tqdm(chemicals_list, desc='Getting SMILES'):
        smiles = cid_to_smiles(chemical)
        if not isinstance(smiles, str):
            smiles = smiles.decode("utf-8")
        if smiles is None:
            continue
        smiles_dict[chemical] = smiles
    return smiles_dict

def get_similarity(smiles_dict):
    """
    Get the similarities between all pair combinations of chemicals in the list.

    :param smiles_dict: a dictionary with pubchemID as key and smiles as value
    :return: a dictionary with the pair chemicals as key and similarity calculation as value
    """
    fps = get_fingerprints(smiles_dict)
    chem_sim = {
        (pubchem_id_1, pubchem_id_2): DataStructs.FingerprintSimilarity(mol_1, mol_2)
        for (pubchem_id_1, mol_1), (pubchem_id_2, mol_2) in
        tqdm(itt.combinations(fps.items(), 2), desc='Calculating Similarities')
    }
    return chem_sim


def get_fingerprints(chemicals_dict):
    """
    Create a dictionary containing the fingerprints for every chemical.

    :param chemicals_dict: a dictionary with pubchemID as keys and smiles as values
    :return: a dictionary with pubchemID as key and the MACCSkeys fingerprints
    """
    ms = {}
    for pubchem, smiles in tqdm(chemicals_dict.items(), desc='Getting fingerprints'):
        mol_from_smile = Chem.MolFromSmiles(smiles)
        if mol_from_smile is None:
            continue
        ms[pubchem] = MACCSkeys.GenMACCSKeys(mol_from_smile)
    return ms


def create_similarity_graph(chemicals_list, mapping_file=None, similarity=0.5, name='', version='1.1.0', authors='', contact='', description=''):
    """
    Create a BELGraph with chemicals as nodes, and similarity as edges.

    :param chemicals_list: a list of chemicals as pubchem ID
    :param similarity: the percent in which the chemicals are similar
    :param mapping_file: an existing dataframe with pubchemIDs and Smiles
    :return: BELGraph
    """
    if mapping_file is None:
        smiles_dict = get_smiles(chemicals_list)
    else:
        chemicals_mapping = pd.read_csv(mapping_file, sep=",", dtype={'PubchemID':str, 'Smiles':str}, index_col=False)
        smiles_dict = {}
        for chemical in tqdm(chemicals_list, desc="Getting SMILES"):
            if chemicals_mapping.loc[chemicals_mapping["PubchemID"] == chemical].empty:
                smiles_dict[chemical] = cid_to_smiles(chemical)
            else:
                smiles_dict[chemical] = chemicals_mapping.loc[chemicals_mapping["PubchemID"] == chemical, "Smiles"].iloc[0]
    chem_sim = get_similarity(smiles_dict)
    chem_sim_graph = pybel.BELGraph(name, version, description, authors, contact)
    for (pubchem_1, pubchem_2), sim in tqdm(chem_sim.items(), desc='Creating BELGraph'):
        if sim < similarity:
            continue
<<<<<<< HEAD
        chem_sim_graph.add_unqualified_edge(pybel.dsl.Abundance(namespace='pubchem', identifier=pubchem_1),
                                            pybel.dsl.Abundance(namespace='pubchem', identifier=pubchem_2),
                                            'association')
=======
        chem_sim_graph.add_unqualified_edge(
            pybel.dsl.Abundance(namespace='pubchem', identifier=pubchem_1),
            pybel.dsl.Abundance(namespace='pubchem', identifier=pubchem_2),
            'association',
        )
>>>>>>> d6af7ce0
    return chem_sim_graph<|MERGE_RESOLUTION|>--- conflicted
+++ resolved
@@ -91,15 +91,9 @@
     for (pubchem_1, pubchem_2), sim in tqdm(chem_sim.items(), desc='Creating BELGraph'):
         if sim < similarity:
             continue
-<<<<<<< HEAD
-        chem_sim_graph.add_unqualified_edge(pybel.dsl.Abundance(namespace='pubchem', identifier=pubchem_1),
-                                            pybel.dsl.Abundance(namespace='pubchem', identifier=pubchem_2),
-                                            'association')
-=======
         chem_sim_graph.add_unqualified_edge(
             pybel.dsl.Abundance(namespace='pubchem', identifier=pubchem_1),
             pybel.dsl.Abundance(namespace='pubchem', identifier=pubchem_2),
             'association',
         )
->>>>>>> d6af7ce0
     return chem_sim_graph